/*
 * Copyright (c) 2014, 2015, Oracle and/or its affiliates. All rights reserved.
 * DO NOT ALTER OR REMOVE COPYRIGHT NOTICES OR THIS FILE HEADER.
 *
 * This code is free software; you can redistribute it and/or modify it
 * under the terms of the GNU General Public License version 2 only, as
 * published by the Free Software Foundation.
 *
 * This code is distributed in the hope that it will be useful, but WITHOUT
 * ANY WARRANTY; without even the implied warranty of MERCHANTABILITY or
 * FITNESS FOR A PARTICULAR PURPOSE.  See the GNU General Public License
 * version 2 for more details (a copy is included in the LICENSE file that
 * accompanied this code).
 *
 * You should have received a copy of the GNU General Public License version
 * 2 along with this work; if not, write to the Free Software Foundation,
 * Inc., 51 Franklin St, Fifth Floor, Boston, MA 02110-1301 USA.
 *
 * Please contact Oracle, 500 Oracle Parkway, Redwood Shores, CA 94065 USA
 * or visit www.oracle.com if you need additional information or have any
 * questions.
 */

/*
 * @test
 * @bug 8063086
 * @summary X^2 special case for C2 yields different result than interpreter
<<<<<<< HEAD
 * @library /testlibrary /../../test/lib /
=======
 * @library /testlibrary /test/lib /compiler/whitebox
>>>>>>> 3f3d1a9c
 * @modules java.management
 * @build TestPow2
 * @run main ClassFileInstaller sun.hotspot.WhiteBox
 * @run main/othervm -Xbootclasspath/a:. -XX:+UnlockDiagnosticVMOptions -XX:+WhiteBoxAPI
 *                   -XX:-BackgroundCompilation -XX:-UseOnStackReplacement TestPow2
 *
 */

import java.lang.reflect.*;
import sun.hotspot.WhiteBox;
import compiler.whitebox.CompilerWhiteBoxTest;

public class TestPow2 {

    private static final WhiteBox WHITE_BOX = WhiteBox.getWhiteBox();

    private static final double base = 5350.456329377186;
    private static final double exp = 2.0;

    static double m() {
        return Math.pow(base, exp);
    }

    static public void main(String[] args) throws NoSuchMethodException {
        Method test_method = TestPow2.class.getDeclaredMethod("m");

        double interpreter_result = m();

        // Compile with C1 if possible
        WHITE_BOX.enqueueMethodForCompilation(test_method, CompilerWhiteBoxTest.COMP_LEVEL_SIMPLE);

        double c1_result = m();

        WHITE_BOX.deoptimizeMethod(test_method);

        // Compile it with C2 if possible
        WHITE_BOX.enqueueMethodForCompilation(test_method, CompilerWhiteBoxTest.COMP_LEVEL_FULL_OPTIMIZATION);

        double c2_result = m();

        if (interpreter_result != c1_result || interpreter_result != c2_result ||
            c1_result != c2_result) {
            System.out.println("interpreter = " + interpreter_result + " c1 = " + c1_result + " c2 = " + c2_result);
            throw new RuntimeException("Test Failed");
        }
    }
}<|MERGE_RESOLUTION|>--- conflicted
+++ resolved
@@ -25,11 +25,7 @@
  * @test
  * @bug 8063086
  * @summary X^2 special case for C2 yields different result than interpreter
-<<<<<<< HEAD
- * @library /testlibrary /../../test/lib /
-=======
- * @library /testlibrary /test/lib /compiler/whitebox
->>>>>>> 3f3d1a9c
+ * @library /testlibrary /test/lib /compiler/whitebox /
  * @modules java.management
  * @build TestPow2
  * @run main ClassFileInstaller sun.hotspot.WhiteBox
