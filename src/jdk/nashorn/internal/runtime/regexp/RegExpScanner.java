/*
 * Copyright (c) 2010, 2013, Oracle and/or its affiliates. All rights reserved.
 * DO NOT ALTER OR REMOVE COPYRIGHT NOTICES OR THIS FILE HEADER.
 *
 * This code is free software; you can redistribute it and/or modify it
 * under the terms of the GNU General Public License version 2 only, as
 * published by the Free Software Foundation.  Oracle designates this
 * particular file as subject to the "Classpath" exception as provided
 * by Oracle in the LICENSE file that accompanied this code.
 *
 * This code is distributed in the hope that it will be useful, but WITHOUT
 * ANY WARRANTY; without even the implied warranty of MERCHANTABILITY or
 * FITNESS FOR A PARTICULAR PURPOSE.  See the GNU General Public License
 * version 2 for more details (a copy is included in the LICENSE file that
 * accompanied this code).
 *
 * You should have received a copy of the GNU General Public License version
 * 2 along with this work; if not, write to the Free Software Foundation,
 * Inc., 51 Franklin St, Fifth Floor, Boston, MA 02110-1301 USA.
 *
 * Please contact Oracle, 500 Oracle Parkway, Redwood Shores, CA 94065 USA
 * or visit www.oracle.com if you need additional information or have any
 * questions.
 */

package jdk.nashorn.internal.runtime.regexp;

import java.util.HashMap;
import java.util.Iterator;
import java.util.LinkedList;
import java.util.List;
import java.util.Map;
import java.util.regex.PatternSyntaxException;

import jdk.nashorn.internal.parser.Lexer;
import jdk.nashorn.internal.parser.Scanner;
import jdk.nashorn.internal.runtime.BitVector;

/**
 * Scan a JavaScript regexp, converting to Java regex if necessary.
 *
 */
final class RegExpScanner extends Scanner {

    /**
     * String builder used to rewrite the pattern for the currently used regexp factory.
     */
    private final StringBuilder sb;

    /** Expected token table */
    private final Map<Character, Integer> expected = new HashMap<>();

    /** Capturing parenthesis that have been found so far. */
    private final List<Capture> caps = new LinkedList<>();

    /** Forward references to capturing parenthesis to be resolved later.*/
    private final LinkedList<Integer> forwardReferences = new LinkedList<>();

    /** Current level of zero-width negative lookahead assertions. */
    private int negativeLookaheadLevel;

    /** Are we currently inside a character class? */
    private boolean inCharClass = false;

    /** Are we currently inside a negated character class? */
    private boolean inNegativeClass = false;

    private static final String NON_IDENT_ESCAPES = "$^*+(){}[]|\\.?";

    private static class Capture {
        /**
         * Zero-width negative lookaheads enclosing the capture.
         */
        private final int negativeLookaheadLevel;

        Capture(final int negativeLookaheadLevel) {
            this.negativeLookaheadLevel = negativeLookaheadLevel;
        }

        public int getNegativeLookaheadLevel() {
            return negativeLookaheadLevel;
        }

    }

    /**
     * Constructor
     * @param string the JavaScript regexp to parse
     */
    private RegExpScanner(final String string) {
        super(string);
        sb = new StringBuilder(limit);
        reset(0);
        expected.put(']', 0);
        expected.put('}', 0);
    }

    private void processForwardReferences() {

        Iterator<Integer> iterator = forwardReferences.descendingIterator();
        while (iterator.hasNext()) {
            final int pos = iterator.next();
            final int num = iterator.next();
            if (num > caps.size()) {
<<<<<<< HEAD
                // Non-existing reference should never match, if smaller than 8 convert to octal escape
                // to be compatible with other engines.
                if (num < 8) {
                    String escape = "\\x0" + num;
                    sb.insert(pos, escape);
                } else {
                    neverMatches = true;
                    break;
                }
=======
                // Non-existing backreference. If the number begins with a valid octal convert it to
                // Unicode escape and append the rest to a literal character sequence.
                final StringBuilder buffer = new StringBuilder();
                octalOrLiteral(Integer.toString(num), buffer);
                sb.insert(pos, buffer);
>>>>>>> 4d709ade
            }
        }

        forwardReferences.clear();
    }

    /**
     * Scan a JavaScript regexp string returning a Java safe regex string.
     *
     * @param string
     *            JavaScript regexp string.
     * @return Java safe regex string.
     */
    public static RegExpScanner scan(final String string) {
        final RegExpScanner scanner = new RegExpScanner(string);

        try {
            scanner.disjunction();
        } catch (final Exception e) {
            throw new PatternSyntaxException(e.getMessage(), string, scanner.position);
        }

        scanner.processForwardReferences();

        // Throw syntax error unless we parsed the entire JavaScript regexp without syntax errors
        if (scanner.position != string.length()) {
            final String p = scanner.getStringBuilder().toString();
            throw new PatternSyntaxException(string, p, p.length() + 1);
        }

        return scanner;
    }

    final StringBuilder getStringBuilder() {
        return sb;
    }

    String getJavaPattern() {
        return sb.toString();
    }

    BitVector getGroupsInNegativeLookahead() {
        BitVector vec = null;
        for (int i = 0; i < caps.size(); i++) {
            final Capture cap = caps.get(i);
            if (cap.getNegativeLookaheadLevel() > 0) {
                if (vec == null) {
                    vec = new BitVector(caps.size() + 1);
                }
                vec.set(i + 1);
            }
        }
        return vec;
    }

    /**
     * Commit n characters to the builder and to a given token
     * @param n     Number of characters.
     * @return Committed token
     */
    private boolean commit(final int n) {
        switch (n) {
        case 1:
            sb.append(ch0);
            skip(1);
            break;
        case 2:
            sb.append(ch0);
            sb.append(ch1);
            skip(2);
            break;
        case 3:
            sb.append(ch0);
            sb.append(ch1);
            sb.append(ch2);
            skip(3);
            break;
        default:
            assert false : "Should not reach here";
        }

        return true;
    }

    /**
     * Restart the buffers back at an earlier position.
     *
     * @param startIn
     *            Position in the input stream.
     * @param startOut
     *            Position in the output stream.
     */
    private void restart(final int startIn, final int startOut) {
        reset(startIn);
        sb.setLength(startOut);
    }

    private void push(final char ch) {
        expected.put(ch, expected.get(ch) + 1);
    }

    private void pop(final char ch) {
        expected.put(ch, Math.min(0, expected.get(ch) - 1));
    }

    /*
     * Recursive descent tokenizer starts below.
     */

    /*
     * Disjunction ::
     *      Alternative
     *      Alternative | Disjunction
     */
    private void disjunction() {
        while (true) {
            alternative();

            if (ch0 == '|') {
                commit(1);
            } else {
                break;
            }
        }
    }

    /*
     * Alternative ::
     *      [empty]
     *      Alternative Term
     */
    private void alternative() {
        while (term()) {
            // do nothing
        }
    }

    /*
     * Term ::
     *      Assertion
     *      Atom
     *      Atom Quantifier
     */
    private boolean term() {
        final int startIn  = position;
        final int startOut = sb.length();

        if (assertion()) {
            return true;
        }

        if (atom()) {
            // Check for character classes that never or always match
            if (sb.toString().endsWith("[]")) {
                sb.setLength(sb.length() - 1);
                sb.append("^\\s\\S]");
            } else if (sb.toString().endsWith("[^]")) {
                sb.setLength(sb.length() - 2);
                sb.append("\\s\\S]");
            }

            quantifier();
            return true;
        }

        restart(startIn, startOut);
        return false;
    }

    /*
     * Assertion ::
     *      ^
     *      $
     *      \b
     *      \B
     *      ( ? = Disjunction )
     *      ( ? ! Disjunction )
     */
    private boolean assertion() {
        final int startIn  = position;
        final int startOut = sb.length();

        switch (ch0) {
        case '^':
        case '$':
            return commit(1);

        case '\\':
            if (ch1 == 'b' || ch1 == 'B') {
                return commit(2);
            }
            break;

        case '(':
            if (ch1 != '?') {
                break;
            }
            if (ch2 != '=' && ch2 != '!') {
                break;
            }
            final boolean isNegativeLookahead = (ch2 == '!');
            commit(3);

            if (isNegativeLookahead) {
                negativeLookaheadLevel++;
            }
            disjunction();
            if (isNegativeLookahead) {
                negativeLookaheadLevel--;
            }

            if (ch0 == ')') {
                return commit(1);
            }
            break;

        default:
            break;
        }

        restart(startIn, startOut);
        return false;
    }

    /*
     * Quantifier ::
     *      QuantifierPrefix
     *      QuantifierPrefix ?
     */
    private boolean quantifier() {
        if (quantifierPrefix()) {
            if (ch0 == '?') {
                commit(1);
            }
            return true;
        }
        return false;
    }

    /*
     * QuantifierPrefix ::
     *      *
     *      +
     *      ?
     *      { DecimalDigits }
     *      { DecimalDigits , }
     *      { DecimalDigits , DecimalDigits }
     */
    private boolean quantifierPrefix() {
        final int startIn  = position;
        final int startOut = sb.length();

        switch (ch0) {
        case '*':
        case '+':
        case '?':
            return commit(1);

        case '{':
            commit(1);

            if (!decimalDigits()) {
                break; // not a quantifier - back out
            }
            push('}');

            if (ch0 == ',') {
                commit(1);
                decimalDigits();
            }

            if (ch0 == '}') {
                pop('}');
                commit(1);
            } else {
                // Bad quantifier should be rejected but is accepted by all major engines
                restart(startIn, startOut);
                return false;
            }

            return true;

        default:
            break;
        }

        restart(startIn, startOut);
        return false;
    }

    /*
     * Atom ::
     *      PatternCharacter
     *      .
     *      \ AtomEscape
     *      CharacterClass
     *      ( Disjunction )
     *      ( ? : Disjunction )
     *
     */
    private boolean atom() {
        final int startIn  = position;
        final int startOut = sb.length();

        if (patternCharacter()) {
            return true;
        }

        if (ch0 == '.') {
            return commit(1);
        }

        if (ch0 == '\\') {
            commit(1);

            if (atomEscape()) {
                return true;
            }
        }

        if (characterClass()) {
            return true;
        }

        if (ch0 == '(') {
            boolean capturingParens = true;
            commit(1);
            if (ch0 == '?' && ch1 == ':') {
                capturingParens = false;
                commit(2);
            }

            disjunction();

            if (ch0 == ')') {
                commit(1);
                if (capturingParens) {
                    caps.add(new Capture(negativeLookaheadLevel));
                }
                return true;
            }
        }

        restart(startIn, startOut);
        return false;
    }

    /*
     * PatternCharacter ::
     *      SourceCharacter but not any of: ^$\.*+?()[]{}|
     */
    @SuppressWarnings("fallthrough")
    private boolean patternCharacter() {
        if (atEOF()) {
            return false;
        }

        switch (ch0) {
        case '^':
        case '$':
        case '\\':
        case '.':
        case '*':
        case '+':
        case '?':
        case '(':
        case ')':
        case '[':
        case '|':
            return false;

        case '}':
        case ']':
            final int n = expected.get(ch0);
            if (n != 0) {
                return false;
            }

       case '{':
           // if not a valid quantifier escape curly brace to match itself
           // this ensures compatibility with other JS implementations
           if (!quantifierPrefix()) {
               sb.append('\\');
               return commit(1);
           }
           return false;

        default:
            return commit(1); // SOURCECHARACTER
        }
    }

    /*
     * AtomEscape ::
     *      DecimalEscape
     *      CharacterEscape
     *      CharacterClassEscape
     */
    private boolean atomEscape() {
        // Note that contrary to ES 5.1 spec we put identityEscape() last because it acts as a catch-all
        return decimalEscape() || characterClassEscape() || characterEscape() || identityEscape();
    }

    /*
     * CharacterEscape ::
     *      ControlEscape
     *      c ControlLetter
     *      HexEscapeSequence
     *      UnicodeEscapeSequence
     *      IdentityEscape
     */
    private boolean characterEscape() {
        final int startIn  = position;
        final int startOut = sb.length();

        if (controlEscape()) {
            return true;
        }

        if (ch0 == 'c') {
            commit(1);
            if (controlLetter()) {
                return true;
            }
            restart(startIn, startOut);
        }

        if (hexEscapeSequence() || unicodeEscapeSequence()) {
            return true;
        }

        restart(startIn, startOut);
        return false;
    }

    private boolean scanEscapeSequence(final char leader, final int length) {
        final int startIn  = position;
        final int startOut = sb.length();

        if (ch0 != leader) {
            return false;
        }

        commit(1);
        for (int i = 0; i < length; i++) {
            final char ch0l = Character.toLowerCase(ch0);
            if ((ch0l >= 'a' && ch0l <= 'f') || isDecimalDigit(ch0)) {
                commit(1);
            } else {
                restart(startIn, startOut);
                return false;
            }
        }

        return true;
    }

    private boolean hexEscapeSequence() {
        return scanEscapeSequence('x', 2);
    }

    private boolean unicodeEscapeSequence() {
        return scanEscapeSequence('u', 4);
    }

    /*
     * ControlEscape ::
     *      one of fnrtv
     */
    private boolean controlEscape() {
        switch (ch0) {
        case 'f':
        case 'n':
        case 'r':
        case 't':
        case 'v':
            return commit(1);

        default:
            return false;
        }
    }

    /*
     * ControlLetter ::
     *      one of abcdefghijklmnopqrstuvwxyz
     *      ABCDEFGHIJKLMNOPQRSTUVWXYZ
     */
    private boolean controlLetter() {
        // To match other engines we also accept '0'..'9' and '_' as control letters inside a character class.
        if ((ch0 >= 'A' && ch0 <= 'Z') || (ch0 >= 'a' && ch0 <= 'z')
                || (inCharClass && (isDecimalDigit(ch0) || ch0 == '_'))) {
            // for some reason java regexps don't like control characters on the
            // form "\\ca".match([string with ascii 1 at char0]). Translating
            // them to unicode does it though.
            sb.setLength(sb.length() - 1);
            unicode(ch0 % 32, sb);
            skip(1);
            return true;
        }
        return false;
    }

    /*
     * IdentityEscape ::
     *      SourceCharacter but not IdentifierPart
     *      <ZWJ>  (200c)
     *      <ZWNJ> (200d)
     */
    private boolean identityEscape() {
        if (atEOF()) {
            throw new RuntimeException("\\ at end of pattern"); // will be converted to PatternSyntaxException
        }
        // ES 5.1 A.7 requires "not IdentifierPart" here but all major engines accept any character here.
        if (ch0 == 'c') {
<<<<<<< HEAD
            // Ignore invalid control letter escape if within a character class
            if (inCharClass && ch1 != ']') {
                sb.setLength(sb.length() - 1);
                skip(2);
                return true;
            } else {
                sb.append('\\'); // Treat invalid \c control sequence as \\c
            }
=======
            sb.append('\\'); // Treat invalid \c control sequence as \\c
>>>>>>> 4d709ade
        } else if (NON_IDENT_ESCAPES.indexOf(ch0) == -1) {
            sb.setLength(sb.length() - 1);
        }
        return commit(1);
    }

    /*
     * DecimalEscape ::
     *      DecimalIntegerLiteral [lookahead DecimalDigit]
     */
    private boolean decimalEscape() {
        final int startIn  = position;
        final int startOut = sb.length();

        if (ch0 == '0' && !isOctalDigit(ch1)) {
            skip(1);
            //  DecimalEscape :: 0. If i is zero, return the EscapeValue consisting of a <NUL> character (Unicodevalue0000);
            sb.append("\u0000");
            return true;
        }

        if (isDecimalDigit(ch0)) {

            if (ch0 == '0') {
                // We know this is an octal escape.
                if (inCharClass) {
                    // Convert octal escape to unicode escape if inside character class.
                    int octalValue = 0;
                    while (isOctalDigit(ch0)) {
                        octalValue = octalValue * 8 + ch0 - '0';
                        skip(1);
                    }
<<<<<<< HEAD
                    skip(1);
                    return true;
                } else if (num > caps.size()) {
                    // Forward reference to a capture group. Forward references are always undefined so we
                    // can omit it from the output buffer. Additionally, if the capture group does not exist
                    // the whole regexp becomes invalid, so register the reference for later processing.
                    sb.setLength(sb.length() - 1);
                    forwardReferences.add(num);
                    forwardReferences.add(sb.length());
                    skip(1);
                    return true;
                }
            }
=======
>>>>>>> 4d709ade

                    unicode(octalValue, sb);

                } else {
                    // Copy decimal escape as-is
                    decimalDigits();
                }
            } else {
                // This should be a backreference, but could also be an octal escape or even a literal string.
                int decimalValue = 0;
                while (isDecimalDigit(ch0)) {
                    decimalValue = decimalValue * 10 + ch0 - '0';
                    skip(1);
                }

                if (inCharClass) {
                    // No backreferences in character classes. Encode as unicode escape or literal char sequence
                    sb.setLength(sb.length() - 1);
                    octalOrLiteral(Integer.toString(decimalValue), sb);

                } else if (decimalValue <= caps.size() && caps.get(decimalValue - 1).getNegativeLookaheadLevel() > 0) {
                    //  Captures that live inside a negative lookahead are dead after the
                    //  lookahead and will be undefined if referenced from outside.
                    if (caps.get(decimalValue - 1).getNegativeLookaheadLevel() > negativeLookaheadLevel) {
                        sb.setLength(sb.length() - 1);
                    } else {
                        sb.append(decimalValue);
                    }
                } else if (decimalValue > caps.size()) {
                    // Forward reference to a capture group. Forward references are always undefined so we can omit
                    // it from the output buffer. However, if the target capture does not exist, we need to rewrite
                    // the reference as hex escape or literal string, so register the reference for later processing.
                    sb.setLength(sb.length() - 1);
                    forwardReferences.add(decimalValue);
                    forwardReferences.add(sb.length());
                } else {
                    // Append as backreference
                    sb.append(decimalValue);
                }

            }
            return true;
        }

        restart(startIn, startOut);
        return false;
    }

    /*
     * CharacterClassEscape ::
     *  one of dDsSwW
     */
    private boolean characterClassEscape() {
        switch (ch0) {
        // java.util.regex requires translation of \s and \S to explicit character list
        case 's':
            if (RegExpFactory.usesJavaUtilRegex()) {
                sb.setLength(sb.length() - 1);
                // No nested class required if we already are inside a character class
                if (inCharClass) {
                    sb.append(Lexer.getWhitespaceRegExp());
                } else {
                    sb.append('[').append(Lexer.getWhitespaceRegExp()).append(']');
                }
                skip(1);
                return true;
            }
            return commit(1);
        case 'S':
            if (RegExpFactory.usesJavaUtilRegex()) {
                sb.setLength(sb.length() - 1);
                // In negative class we must use intersection to get double negation ("not anything else than space")
                sb.append(inNegativeClass ? "&&[" : "[^").append(Lexer.getWhitespaceRegExp()).append(']');
                skip(1);
                return true;
            }
            return commit(1);
        case 'd':
        case 'D':
        case 'w':
        case 'W':
            return commit(1);

        default:
            return false;
        }
    }

    /*
     * CharacterClass ::
     *      [ [lookahead {^}] ClassRanges ]
     *      [ ^ ClassRanges ]
     */
    private boolean characterClass() {
        final int startIn  = position;
        final int startOut = sb.length();

        if (ch0 == '[') {
            try {
                inCharClass = true;
                push(']');
                commit(1);

                if (ch0 == '^') {
                    inNegativeClass = true;
                    commit(1);
                }

                if (classRanges() && ch0 == ']') {
                    pop(']');
                    return commit(1);
                }
            } finally {
                inCharClass = false;  // no nested character classes in JavaScript
                inNegativeClass = false;
            }
        }

        restart(startIn, startOut);
        return false;
    }

    /*
     * ClassRanges ::
     *      [empty]
     *      NonemptyClassRanges
     */
    private boolean classRanges() {
        nonemptyClassRanges();
        return true;
    }

    /*
     * NonemptyClassRanges ::
     *      ClassAtom
     *      ClassAtom NonemptyClassRangesNoDash
     *      ClassAtom - ClassAtom ClassRanges
     */
    private boolean nonemptyClassRanges() {
        final int startIn  = position;
        final int startOut = sb.length();

        if (classAtom()) {

            if (ch0 == '-') {
                commit(1);

                if (classAtom() && classRanges()) {
                    return true;
                }
            }

            nonemptyClassRangesNoDash();

            return true;
        }

        restart(startIn, startOut);
        return false;
    }

    /*
     * NonemptyClassRangesNoDash ::
     *      ClassAtom
     *      ClassAtomNoDash NonemptyClassRangesNoDash
     *      ClassAtomNoDash - ClassAtom ClassRanges
     */
    private boolean nonemptyClassRangesNoDash() {
        final int startIn  = position;
        final int startOut = sb.length();

        if (classAtomNoDash()) {

            // need to check dash first, as for e.g. [a-b|c-d] will otherwise parse - as an atom
            if (ch0 == '-') {
               commit(1);

               if (classAtom() && classRanges()) {
                   return true;
               }
               //fallthru
           }

            nonemptyClassRangesNoDash();
            return true; // still a class atom
        }

        if (classAtom()) {
            return true;
        }

        restart(startIn, startOut);
        return false;
    }

    /*
     * ClassAtom : - ClassAtomNoDash
     */
    private boolean classAtom() {

        if (ch0 == '-') {
            return commit(1);
        }

        return classAtomNoDash();
    }

    /*
     * ClassAtomNoDash ::
     *      SourceCharacter but not one of \ or ] or -
     *      \ ClassEscape
     */
    private boolean classAtomNoDash() {
        final int startIn  = position;
        final int startOut = sb.length();

        switch (ch0) {
        case ']':
        case '-':
            return false;

        case '[':
            // unescaped left square bracket - add escape
            sb.append('\\');
            return commit(1);

        case '\\':
            commit(1);
            if (classEscape()) {
                return true;
            }

            restart(startIn, startOut);
            return false;

        default:
            return commit(1);
        }
    }

    /*
     * ClassEscape ::
     *      DecimalEscape
     *      b
     *      CharacterEscape
     *      CharacterClassEscape
     */
    private boolean classEscape() {

        if (decimalEscape()) {
            return true;
        }

        if (ch0 == 'b') {
            sb.setLength(sb.length() - 1);
            sb.append('\b');
            skip(1);
            return true;
        }

        // Note that contrary to ES 5.1 spec we put identityEscape() last because it acts as a catch-all
        return characterEscape() || characterClassEscape() || identityEscape();
    }

    /*
     * DecimalDigits
     */
    private boolean decimalDigits() {
        if (!isDecimalDigit(ch0)) {
            return false;
        }

        while (isDecimalDigit(ch0)) {
            commit(1);
        }

        return true;
    }

    private void unicode(final int value, final StringBuilder buffer) {
        final String hex = Integer.toHexString(value);
        buffer.append('u');
        for (int i = 0; i < 4 - hex.length(); i++) {
            buffer.append('0');
        }
        buffer.append(hex);
    }

    // Convert what would have been a backreference into a unicode escape, or a number literal, or both.
    private void octalOrLiteral(final String numberLiteral, final StringBuilder buffer) {
        final int length = numberLiteral.length();
        int octalValue = 0;
        int pos = 0;
        // Maximum value for octal escape is 0377 (255) so we stop the loop at 32
        while (pos < length && octalValue < 0x20) {
            final char ch = numberLiteral.charAt(pos);
            if (isOctalDigit(ch)) {
                octalValue = octalValue * 8 + ch - '0';
            } else {
                break;
            }
            pos++;
        }
        if (octalValue > 0) {
            buffer.append('\\');
            unicode(octalValue, buffer);
            buffer.append(numberLiteral.substring(pos));
        } else {
            buffer.append(numberLiteral);
        }
    }

    private static boolean isOctalDigit(final char ch) {
        return ch >= '0' && ch <= '7';
    }

    private static boolean isDecimalDigit(final char ch) {
        return ch >= '0' && ch <= '9';
    }
}<|MERGE_RESOLUTION|>--- conflicted
+++ resolved
@@ -102,23 +102,11 @@
             final int pos = iterator.next();
             final int num = iterator.next();
             if (num > caps.size()) {
-<<<<<<< HEAD
-                // Non-existing reference should never match, if smaller than 8 convert to octal escape
-                // to be compatible with other engines.
-                if (num < 8) {
-                    String escape = "\\x0" + num;
-                    sb.insert(pos, escape);
-                } else {
-                    neverMatches = true;
-                    break;
-                }
-=======
                 // Non-existing backreference. If the number begins with a valid octal convert it to
                 // Unicode escape and append the rest to a literal character sequence.
                 final StringBuilder buffer = new StringBuilder();
                 octalOrLiteral(Integer.toString(num), buffer);
                 sb.insert(pos, buffer);
->>>>>>> 4d709ade
             }
         }
 
@@ -634,18 +622,7 @@
         }
         // ES 5.1 A.7 requires "not IdentifierPart" here but all major engines accept any character here.
         if (ch0 == 'c') {
-<<<<<<< HEAD
-            // Ignore invalid control letter escape if within a character class
-            if (inCharClass && ch1 != ']') {
-                sb.setLength(sb.length() - 1);
-                skip(2);
-                return true;
-            } else {
-                sb.append('\\'); // Treat invalid \c control sequence as \\c
-            }
-=======
             sb.append('\\'); // Treat invalid \c control sequence as \\c
->>>>>>> 4d709ade
         } else if (NON_IDENT_ESCAPES.indexOf(ch0) == -1) {
             sb.setLength(sb.length() - 1);
         }
@@ -678,22 +655,6 @@
                         octalValue = octalValue * 8 + ch0 - '0';
                         skip(1);
                     }
-<<<<<<< HEAD
-                    skip(1);
-                    return true;
-                } else if (num > caps.size()) {
-                    // Forward reference to a capture group. Forward references are always undefined so we
-                    // can omit it from the output buffer. Additionally, if the capture group does not exist
-                    // the whole regexp becomes invalid, so register the reference for later processing.
-                    sb.setLength(sb.length() - 1);
-                    forwardReferences.add(num);
-                    forwardReferences.add(sb.length());
-                    skip(1);
-                    return true;
-                }
-            }
-=======
->>>>>>> 4d709ade
 
                     unicode(octalValue, sb);
 
