/*
 * Copyright (c) 2010, 2013, Oracle and/or its affiliates. All rights reserved.
 * DO NOT ALTER OR REMOVE COPYRIGHT NOTICES OR THIS FILE HEADER.
 *
 * This code is free software; you can redistribute it and/or modify it
 * under the terms of the GNU General Public License version 2 only, as
 * published by the Free Software Foundation.  Oracle designates this
 * particular file as subject to the "Classpath" exception as provided
 * by Oracle in the LICENSE file that accompanied this code.
 *
 * This code is distributed in the hope that it will be useful, but WITHOUT
 * ANY WARRANTY; without even the implied warranty of MERCHANTABILITY or
 * FITNESS FOR A PARTICULAR PURPOSE.  See the GNU General Public License
 * version 2 for more details (a copy is included in the LICENSE file that
 * accompanied this code).
 *
 * You should have received a copy of the GNU General Public License version
 * 2 along with this work; if not, write to the Free Software Foundation,
 * Inc., 51 Franklin St, Fifth Floor, Boston, MA 02110-1301 USA.
 *
 * Please contact Oracle, 500 Oracle Parkway, Redwood Shores, CA 94065 USA
 * or visit www.oracle.com if you need additional information or have any
 * questions.
 */

package jdk.nashorn.internal.runtime;

import static jdk.nashorn.internal.lookup.Lookup.MH;
import static jdk.nashorn.internal.runtime.ECMAErrors.typeError;
import static jdk.nashorn.internal.runtime.ScriptRuntime.UNDEFINED;

import java.io.Serializable;
import java.lang.invoke.MethodHandle;
import java.lang.invoke.MethodHandles;
import java.lang.invoke.MethodType;
<<<<<<< HEAD
import jdk.nashorn.internal.runtime.linker.LinkerCallSite;
=======
import jdk.nashorn.internal.runtime.linker.JavaAdapterFactory;
>>>>>>> e302aeac

/**
 * A container for data needed to instantiate a specific {@link ScriptFunction} at runtime.
 * Instances of this class are created during codegen and stored in script classes'
 * constants array to reduce function instantiation overhead during runtime.
 */
<<<<<<< HEAD
public abstract class ScriptFunctionData {
    static final int MAX_ARITY = LinkerCallSite.ARGLIMIT;
    static {
        // Assert it fits in a byte, as that's what we store it in. It's just a size optimization though, so if needed
        // "byte arity" field can be widened.
        assert MAX_ARITY < 256;
    }
=======
public abstract class ScriptFunctionData implements Serializable {
>>>>>>> e302aeac

    /** Name of the function or "" for anonymous functions */
    protected final String name;

    /** All versions of this function that have been generated to code */
    // TODO: integrate it into ScriptFunctionData; there's not much reason for this to be in its own class.
    protected final CompiledFunctions code;

    /** Function flags */
    protected int flags;

    // Parameter arity of the function, corresponding to "f.length". E.g. "function f(a, b, c) { ... }" arity is 3, and
    // some built-in ECMAScript functions have their arity declared by the specification. Note that regardless of this
    // value, the function might still be capable of receiving variable number of arguments, see isVariableArity.
    private int arity;

    /**
     * A pair of method handles used for generic invoker and constructor. Field is volatile as it can be initialized by
     * multiple threads concurrently, but we still tolerate a race condition in it as all values stored into it are
     * idempotent.
     */
    private volatile GenericInvokers genericInvokers;

    private static final MethodHandle BIND_VAR_ARGS = findOwnMH("bindVarArgs", Object[].class, Object[].class, Object[].class);

    /** Is this a strict mode function? */
    public static final int IS_STRICT      = 1 << 0;
    /** Is this a built-in function? */
    public static final int IS_BUILTIN     = 1 << 1;
    /** Is this a constructor function? */
    public static final int IS_CONSTRUCTOR = 1 << 2;
    /** Does this function expect a callee argument? */
    public static final int NEEDS_CALLEE   = 1 << 3;
    /** Does this function make use of the this-object argument? */
    public static final int USES_THIS      = 1 << 4;
    /** Is this a variable arity function? */
    public static final int IS_VARIABLE_ARITY = 1 << 5;
    /** Is this declared in a dynamic context */
    public static final int IN_DYNAMIC_CONTEXT = 1 << 6;

    /** Flag for strict or built-in functions */
    public static final int IS_STRICT_OR_BUILTIN = IS_STRICT | IS_BUILTIN;
    /** Flag for built-in constructors */
    public static final int IS_BUILTIN_CONSTRUCTOR = IS_BUILTIN | IS_CONSTRUCTOR;
    /** Flag for strict constructors */
    public static final int IS_STRICT_CONSTRUCTOR = IS_STRICT | IS_CONSTRUCTOR;

    private static final long serialVersionUID = 4252901245508769114L;

    /**
     * Constructor
     *
     * @param name  script function name
     * @param arity arity
     * @param flags the function flags
     */
    ScriptFunctionData(final String name, final int arity, final int flags) {
        this.name  = name;
        this.code  = new CompiledFunctions(name);
        this.flags = flags;
        setArity(arity);
    }

    final int getArity() {
        return arity;
    }

    final boolean isVariableArity() {
        return (flags & IS_VARIABLE_ARITY) != 0;
    }

    /**
     * Used from e.g. Native*$Constructors as an explicit call. TODO - make arity immutable and final
     * @param arity new arity
     */
    void setArity(final int arity) {
        if(arity < 0 || arity > MAX_ARITY) {
            throw new IllegalArgumentException(String.valueOf(arity));
        }
        this.arity = arity;
    }

    CompiledFunction bind(final CompiledFunction originalInv, final ScriptFunction fn, final Object self, final Object[] args) {
        final MethodHandle boundInvoker = bindInvokeHandle(originalInv.createComposableInvoker(), fn, self, args);

        if (isConstructor()) {
            return new CompiledFunction(boundInvoker, bindConstructHandle(originalInv.createComposableConstructor(), fn, args));
        }

        return new CompiledFunction(boundInvoker);
    }

    /**
     * Is this a ScriptFunction generated with strict semantics?
     * @return true if strict, false otherwise
     */
    public boolean isStrict() {
        return (flags & IS_STRICT) != 0;
    }

    /**
     * Return the complete internal function name for this
     * data, not anonymous or similar. May be identical
     * @return internal function name
     */
    protected String getFunctionName() {
        return getName();
    }

    boolean isBuiltin() {
        return (flags & IS_BUILTIN) != 0;
    }

    boolean isConstructor() {
        return (flags & IS_CONSTRUCTOR) != 0;
    }

    abstract boolean needsCallee();

    /**
     * Returns true if this is a non-strict, non-built-in function that requires non-primitive this argument
     * according to ECMA 10.4.3.
     * @return true if this argument must be an object
     */
    boolean needsWrappedThis() {
        return (flags & USES_THIS) != 0 && (flags & IS_STRICT_OR_BUILTIN) == 0;
    }

    String toSource() {
        return "function " + (name == null ? "" : name) + "() { [native code] }";
    }

    String getName() {
        return name;
    }

    /**
     * Get this function as a String containing its source code. If no source code
     * exists in this ScriptFunction, its contents will be displayed as {@code [native code]}
     *
     * @return string representation of this function
     */
    @Override
    public String toString() {
        return name.isEmpty() ? "<anonymous>" : name;
    }

    /**
     * Verbose description of data
     * @return verbose description
     */
    public String toStringVerbose() {
        final StringBuilder sb = new StringBuilder();

        sb.append("name='").
                append(name.isEmpty() ? "<anonymous>" : name).
                append("' ").
                append(code.size()).
                append(" invokers=").
                append(code);

        return sb.toString();
    }

    /**
     * Pick the best invoker, i.e. the one version of this method with as narrow and specific
     * types as possible. If the call site arguments are objects, but boxed primitives we can
     * also try to get a primitive version of the method and do an unboxing filter, but then
     * we need to insert a guard that checks the argument is really always a boxed primitive
     * and not suddenly a "real" object
     *
     * @param callSiteType callsite type
     * @return guarded invocation with method handle to best invoker and potentially a switch point guarding optimistic
     * assumptions.
     */
     final CompiledFunction getBestInvoker(final MethodType callSiteType, final ScriptObject runtimeScope) {
        final CompiledFunction cf = getBest(callSiteType, runtimeScope);
        assert cf != null;
        return cf;
    }

    final CompiledFunction getBestConstructor(final MethodType callSiteType, final ScriptObject runtimeScope) {
        if (!isConstructor()) {
            throw typeError("not.a.constructor", toSource());
        }
        // Constructor call sites don't have a "this", but getBest is meant to operate on "callee, this, ..." style
        final CompiledFunction cf = getBest(callSiteType.insertParameterTypes(1, Object.class), runtimeScope);
        return cf;
    }

    /**
     * If we can have lazy code generation, this is a hook to ensure that the code has been compiled.
     * This does not guarantee the code been installed in this {@code ScriptFunctionData} instance
     */
    protected void ensureCompiled() {
        //empty
    }

    /**
     * Return a generic Object/Object invoker for this method. It will ensure code
     * is generated, get the most generic of all versions of this function and adapt it
     * to Objects.
     *
     * @param runtimeScope the runtime scope. It can be used to evaluate types of scoped variables to guide the
     * optimistic compilation, should the call to this method trigger code compilation. Can be null if current runtime
     * scope is not known, but that might cause compilation of code that will need more deoptimization passes.
     * @return generic invoker of this script function
     */
    final MethodHandle getGenericInvoker(final ScriptObject runtimeScope) {
        // This method has race conditions both on genericsInvoker and genericsInvoker.invoker, but even if invoked
        // concurrently, they'll create idempotent results, so it doesn't matter. We could alternatively implement this
        // using java.util.concurrent.AtomicReferenceFieldUpdater, but it's hardly worth it.
        final GenericInvokers lgenericInvokers = ensureGenericInvokers();
        MethodHandle invoker = lgenericInvokers.invoker;
        if(invoker == null) {
            lgenericInvokers.invoker = invoker = createGenericInvoker(runtimeScope);
        }
        return invoker;
    }

    private MethodHandle createGenericInvoker(final ScriptObject runtimeScope) {
        return makeGenericMethod(getGeneric(runtimeScope).createComposableInvoker());
    }

    final MethodHandle getGenericConstructor(final ScriptObject runtimeScope) {
        // This method has race conditions both on genericsInvoker and genericsInvoker.constructor, but even if invoked
        // concurrently, they'll create idempotent results, so it doesn't matter. We could alternatively implement this
        // using java.util.concurrent.AtomicReferenceFieldUpdater, but it's hardly worth it.
        final GenericInvokers lgenericInvokers = ensureGenericInvokers();
        MethodHandle constructor = lgenericInvokers.constructor;
        if(constructor == null) {
            lgenericInvokers.constructor = constructor = createGenericConstructor(runtimeScope);
        }
        return constructor;
    }

    private MethodHandle createGenericConstructor(final ScriptObject runtimeScope) {
        return makeGenericMethod(getGeneric(runtimeScope).createComposableConstructor());
    }

    private GenericInvokers ensureGenericInvokers() {
        GenericInvokers lgenericInvokers = genericInvokers;
        if(lgenericInvokers == null) {
            genericInvokers = lgenericInvokers = new GenericInvokers();
        }
        return lgenericInvokers;
    }

    /**
     * Returns the best function for the specified call site type.
     * @param callSiteType The call site type. Call site types are expected to have the form
     * {@code (callee, this[, args...])}.
     * @param runtimeScope the runtime scope. It can be used to evaluate types of scoped variables to guide the
     * optimistic compilation, should the call to this method trigger code compilation. Can be null if current runtime
     * scope is not known, but that might cause compilation of code that will need more deoptimization passes.
     * @return the best function for the specified call site type.
     */
    CompiledFunction getBest(final MethodType callSiteType, final ScriptObject runtimeScope) {
        return code.best(callSiteType, isRecompilable());
    }

    abstract boolean isRecompilable();

    CompiledFunction getGeneric(final ScriptObject runtimeScope) {
        return getBest(getGenericType(), runtimeScope);
    }


    abstract MethodType getGenericType();

    /**
     * Allocates an object using this function's allocator.
     *
     * @param map the property map for the allocated object.
     * @return the object allocated using this function's allocator, or null if the function doesn't have an allocator.
     */
    ScriptObject allocate(final PropertyMap map) {
        return null;
    }

    /**
     * Get the property map to use for objects allocated by this function.
     *
     * @return the property map for allocated objects.
     */
    PropertyMap getAllocatorMap() {
        return null;
    }

    /**
     * This method is used to create the immutable portion of a bound function.
     * See {@link ScriptFunction#makeBoundFunction(Object, Object[])}
     *
     * @param fn the original function being bound
     * @param self this reference to bind. Can be null.
     * @param args additional arguments to bind. Can be null.
     */
    ScriptFunctionData makeBoundFunctionData(final ScriptFunction fn, final Object self, final Object[] args) {
        final Object[] allArgs = args == null ? ScriptRuntime.EMPTY_ARRAY : args;
        final int length = args == null ? 0 : args.length;
        // Clear the callee and this flags
        final int boundFlags = flags & ~NEEDS_CALLEE & ~USES_THIS;

        final CompiledFunctions boundList = new CompiledFunctions(fn.getName());
        final ScriptObject runtimeScope = fn.getScope();
        final CompiledFunction bindTarget = new CompiledFunction(getGenericInvoker(runtimeScope), getGenericConstructor(runtimeScope));
        boundList.add(bind(bindTarget, fn, self, allArgs));

        return new FinalScriptFunctionData(name, Math.max(0, getArity() - length), boundList, boundFlags);
    }

    /**
     * Convert this argument for non-strict functions according to ES 10.4.3
     *
     * @param thiz the this argument
     *
     * @return the converted this object
     */
    private Object convertThisObject(final Object thiz) {
        return needsWrappedThis() ? wrapThis(thiz) : thiz;
    }

    static Object wrapThis(final Object thiz) {
        if (!(thiz instanceof ScriptObject)) {
            if (JSType.nullOrUndefined(thiz)) {
                return Context.getGlobal();
            }

            if (isPrimitiveThis(thiz)) {
                return Context.getGlobal().wrapAsObject(thiz);
            }
        }

        return thiz;
    }

    static boolean isPrimitiveThis(final Object obj) {
        return obj instanceof String || obj instanceof ConsString ||
               obj instanceof Number || obj instanceof Boolean;
    }

    /**
     * Creates an invoker method handle for a bound function.
     *
     * @param targetFn the function being bound
     * @param originalInvoker an original invoker method handle for the function. This can be its generic invoker or
     * any of its specializations.
     * @param self the "this" value being bound
     * @param args additional arguments being bound
     *
     * @return a bound invoker method handle that will bind the self value and the specified arguments. The resulting
     * invoker never needs a callee; if the original invoker needed it, it will be bound to {@code fn}. The resulting
     * invoker still takes an initial {@code this} parameter, but it is always dropped and the bound {@code self} passed
     * to the original invoker on invocation.
     */
    private MethodHandle bindInvokeHandle(final MethodHandle originalInvoker, final ScriptFunction targetFn, final Object self, final Object[] args) {
        // Is the target already bound? If it is, we won't bother binding either callee or self as they're already bound
        // in the target and will be ignored anyway.
        final boolean isTargetBound = targetFn.isBoundFunction();

        final boolean needsCallee = needsCallee(originalInvoker);
        assert needsCallee == needsCallee() : "callee contract violation 2";
        assert !(isTargetBound && needsCallee); // already bound functions don't need a callee

        final Object boundSelf = isTargetBound ? null : convertThisObject(self);
        final MethodHandle boundInvoker;

        if (isVarArg(originalInvoker)) {
            // First, bind callee and this without arguments
            final MethodHandle noArgBoundInvoker;

            if (isTargetBound) {
                // Don't bind either callee or this
                noArgBoundInvoker = originalInvoker;
            } else if (needsCallee) {
                // Bind callee and this
                noArgBoundInvoker = MH.insertArguments(originalInvoker, 0, targetFn, boundSelf);
            } else {
                // Only bind this
                noArgBoundInvoker = MH.bindTo(originalInvoker, boundSelf);
            }
            // Now bind arguments
            if (args.length > 0) {
                boundInvoker = varArgBinder(noArgBoundInvoker, args);
            } else {
                boundInvoker = noArgBoundInvoker;
            }
        } else {
            // If target is already bound, insert additional bound arguments after "this" argument, at position 1.
            final int argInsertPos = isTargetBound ? 1 : 0;
            final Object[] boundArgs = new Object[Math.min(originalInvoker.type().parameterCount() - argInsertPos, args.length + (isTargetBound ? 0 : needsCallee  ? 2 : 1))];
            int next = 0;
            if (!isTargetBound) {
                if (needsCallee) {
                    boundArgs[next++] = targetFn;
                }
                boundArgs[next++] = boundSelf;
            }
            // If more bound args were specified than the function can take, we'll just drop those.
            System.arraycopy(args, 0, boundArgs, next, boundArgs.length - next);
            // If target is already bound, insert additional bound arguments after "this" argument, at position 1;
            // "this" will get dropped anyway by the target invoker. We previously asserted that already bound functions
            // don't take a callee parameter, so we can know that the signature is (this[, args...]) therefore args
            // start at position 1. If the function is not bound, we start inserting arguments at position 0.
            boundInvoker = MH.insertArguments(originalInvoker, argInsertPos, boundArgs);
        }

        if (isTargetBound) {
            return boundInvoker;
        }

        // If the target is not already bound, add a dropArguments that'll throw away the passed this
        return MH.dropArguments(boundInvoker, 0, Object.class);
    }

    /**
     * Creates a constructor method handle for a bound function using the passed constructor handle.
     *
     * @param originalConstructor the constructor handle to bind. It must be a composed constructor.
     * @param fn the function being bound
     * @param args arguments being bound
     *
     * @return a bound constructor method handle that will bind the specified arguments. The resulting constructor never
     * needs a callee; if the original constructor needed it, it will be bound to {@code fn}. The resulting constructor
     * still takes an initial {@code this} parameter and passes it to the underlying original constructor. Finally, if
     * this script function data object has no constructor handle, null is returned.
     */
    private static MethodHandle bindConstructHandle(final MethodHandle originalConstructor, final ScriptFunction fn, final Object[] args) {
        assert originalConstructor != null;

        // If target function is already bound, don't bother binding the callee.
        final MethodHandle calleeBoundConstructor = fn.isBoundFunction() ? originalConstructor :
            MH.dropArguments(MH.bindTo(originalConstructor, fn), 0, ScriptFunction.class);

        if (args.length == 0) {
            return calleeBoundConstructor;
        }

        if (isVarArg(calleeBoundConstructor)) {
            return varArgBinder(calleeBoundConstructor, args);
        }

        final Object[] boundArgs;

        final int maxArgCount = calleeBoundConstructor.type().parameterCount() - 1;
        if (args.length <= maxArgCount) {
            boundArgs = args;
        } else {
            boundArgs = new Object[maxArgCount];
            System.arraycopy(args, 0, boundArgs, 0, maxArgCount);
        }

        return MH.insertArguments(calleeBoundConstructor, 1, boundArgs);
    }

    /**
     * Takes a method handle, and returns a potentially different method handle that can be used in
     * {@code ScriptFunction#invoke(Object, Object...)} or {code ScriptFunction#construct(Object, Object...)}.
     * The returned method handle will be sure to return {@code Object}, and will have all its parameters turned into
     * {@code Object} as well, except for the following ones:
     * <ul>
     *   <li>a last parameter of type {@code Object[]} which is used for vararg functions,</li>
     *   <li>the first argument, which is forced to be {@link ScriptFunction}, in case the function receives itself
     *   (callee) as an argument.</li>
     * </ul>
     *
     * @param mh the original method handle
     *
     * @return the new handle, conforming to the rules above.
     */
    private static MethodHandle makeGenericMethod(final MethodHandle mh) {
        final MethodType type = mh.type();
        final MethodType newType = makeGenericType(type);
        return type.equals(newType) ? mh : mh.asType(newType);
    }

    private static MethodType makeGenericType(final MethodType type) {
        MethodType newType = type.generic();
        if (isVarArg(type)) {
            newType = newType.changeParameterType(type.parameterCount() - 1, Object[].class);
        }
        if (needsCallee(type)) {
            newType = newType.changeParameterType(0, ScriptFunction.class);
        }
        return newType;
    }

    /**
     * Execute this script function.
     *
     * @param self  Target object.
     * @param arguments  Call arguments.
     * @return ScriptFunction result.
     *
     * @throws Throwable if there is an exception/error with the invocation or thrown from it
     */
    Object invoke(final ScriptFunction fn, final Object self, final Object... arguments) throws Throwable {
        final MethodHandle mh      = getGenericInvoker(fn.getScope());
        final Object       selfObj = convertThisObject(self);
        final Object[]     args    = arguments == null ? ScriptRuntime.EMPTY_ARRAY : arguments;

        if (isVarArg(mh)) {
            if (needsCallee(mh)) {
                return mh.invokeExact(fn, selfObj, args);
            }
            return mh.invokeExact(selfObj, args);
        }

        final int paramCount = mh.type().parameterCount();
        if (needsCallee(mh)) {
            switch (paramCount) {
            case 2:
                return mh.invokeExact(fn, selfObj);
            case 3:
                return mh.invokeExact(fn, selfObj, getArg(args, 0));
            case 4:
                return mh.invokeExact(fn, selfObj, getArg(args, 0), getArg(args, 1));
            case 5:
                return mh.invokeExact(fn, selfObj, getArg(args, 0), getArg(args, 1), getArg(args, 2));
            case 6:
                return mh.invokeExact(fn, selfObj, getArg(args, 0), getArg(args, 1), getArg(args, 2), getArg(args, 3));
            case 7:
                return mh.invokeExact(fn, selfObj, getArg(args, 0), getArg(args, 1), getArg(args, 2), getArg(args, 3), getArg(args, 4));
            case 8:
                return mh.invokeExact(fn, selfObj, getArg(args, 0), getArg(args, 1), getArg(args, 2), getArg(args, 3), getArg(args, 4), getArg(args, 5));
            default:
                return mh.invokeWithArguments(withArguments(fn, selfObj, paramCount, args));
            }
        }

        switch (paramCount) {
        case 1:
            return mh.invokeExact(selfObj);
        case 2:
            return mh.invokeExact(selfObj, getArg(args, 0));
        case 3:
            return mh.invokeExact(selfObj, getArg(args, 0), getArg(args, 1));
        case 4:
            return mh.invokeExact(selfObj, getArg(args, 0), getArg(args, 1), getArg(args, 2));
        case 5:
            return mh.invokeExact(selfObj, getArg(args, 0), getArg(args, 1), getArg(args, 2), getArg(args, 3));
        case 6:
            return mh.invokeExact(selfObj, getArg(args, 0), getArg(args, 1), getArg(args, 2), getArg(args, 3), getArg(args, 4));
        case 7:
            return mh.invokeExact(selfObj, getArg(args, 0), getArg(args, 1), getArg(args, 2), getArg(args, 3), getArg(args, 4), getArg(args, 5));
        default:
            return mh.invokeWithArguments(withArguments(null, selfObj, paramCount, args));
        }
    }

    Object construct(final ScriptFunction fn, final Object... arguments) throws Throwable {
        final MethodHandle mh   = getGenericConstructor(fn.getScope());
        final Object[]     args = arguments == null ? ScriptRuntime.EMPTY_ARRAY : arguments;

        if (isVarArg(mh)) {
            if (needsCallee(mh)) {
                return mh.invokeExact(fn, args);
            }
            return mh.invokeExact(args);
        }

        final int paramCount = mh.type().parameterCount();
        if (needsCallee(mh)) {
            switch (paramCount) {
            case 1:
                return mh.invokeExact(fn);
            case 2:
                return mh.invokeExact(fn, getArg(args, 0));
            case 3:
                return mh.invokeExact(fn, getArg(args, 0), getArg(args, 1));
            case 4:
                return mh.invokeExact(fn, getArg(args, 0), getArg(args, 1), getArg(args, 2));
            case 5:
                return mh.invokeExact(fn, getArg(args, 0), getArg(args, 1), getArg(args, 2), getArg(args, 3));
            case 6:
                return mh.invokeExact(fn, getArg(args, 0), getArg(args, 1), getArg(args, 2), getArg(args, 3), getArg(args, 4));
            case 7:
                return mh.invokeExact(fn, getArg(args, 0), getArg(args, 1), getArg(args, 2), getArg(args, 3), getArg(args, 4), getArg(args, 5));
            default:
                return mh.invokeWithArguments(withArguments(fn, paramCount, args));
            }
        }

        switch (paramCount) {
        case 0:
            return mh.invokeExact();
        case 1:
            return mh.invokeExact(getArg(args, 0));
        case 2:
            return mh.invokeExact(getArg(args, 0), getArg(args, 1));
        case 3:
            return mh.invokeExact(getArg(args, 0), getArg(args, 1), getArg(args, 2));
        case 4:
            return mh.invokeExact(getArg(args, 0), getArg(args, 1), getArg(args, 2), getArg(args, 3));
        case 5:
            return mh.invokeExact(getArg(args, 0), getArg(args, 1), getArg(args, 2), getArg(args, 3), getArg(args, 4));
        case 6:
            return mh.invokeExact(getArg(args, 0), getArg(args, 1), getArg(args, 2), getArg(args, 3), getArg(args, 4), getArg(args, 5));
        default:
            return mh.invokeWithArguments(withArguments(null, paramCount, args));
        }
    }

    private static Object getArg(final Object[] args, final int i) {
        return i < args.length ? args[i] : UNDEFINED;
    }

    private static Object[] withArguments(final ScriptFunction fn, final int argCount, final Object[] args) {
        final Object[] finalArgs = new Object[argCount];

        int nextArg = 0;
        if (fn != null) {
            //needs callee
            finalArgs[nextArg++] = fn;
        }

        // Don't add more args that there is argCount in the handle (including self and callee).
        for (int i = 0; i < args.length && nextArg < argCount;) {
            finalArgs[nextArg++] = args[i++];
        }

        // If we have fewer args than argCount, pad with undefined.
        while (nextArg < argCount) {
            finalArgs[nextArg++] = UNDEFINED;
        }

        return finalArgs;
    }

    private static Object[] withArguments(final ScriptFunction fn, final Object self, final int argCount, final Object[] args) {
        final Object[] finalArgs = new Object[argCount];

        int nextArg = 0;
        if (fn != null) {
            //needs callee
            finalArgs[nextArg++] = fn;
        }
        finalArgs[nextArg++] = self;

        // Don't add more args that there is argCount in the handle (including self and callee).
        for (int i = 0; i < args.length && nextArg < argCount;) {
            finalArgs[nextArg++] = args[i++];
        }

        // If we have fewer args than argCount, pad with undefined.
        while (nextArg < argCount) {
            finalArgs[nextArg++] = UNDEFINED;
        }

        return finalArgs;
    }
    /**
     * Takes a variable-arity method and binds a variable number of arguments in it. The returned method will filter the
     * vararg array and pass a different array that prepends the bound arguments in front of the arguments passed on
     * invocation
     *
     * @param mh the handle
     * @param args the bound arguments
     *
     * @return the bound method handle
     */
    private static MethodHandle varArgBinder(final MethodHandle mh, final Object[] args) {
        assert args != null;
        assert args.length > 0;
        return MH.filterArguments(mh, mh.type().parameterCount() - 1, MH.bindTo(BIND_VAR_ARGS, args));
    }

    /**
     * Heuristic to figure out if the method handle has a callee argument. If it's type is
     * {@code (ScriptFunction, ...)}, then we'll assume it has a callee argument. We need this as
     * the constructor above is not passed this information, and can't just blindly assume it's false
     * (notably, it's being invoked for creation of new scripts, and scripts have scopes, therefore
     * they also always receive a callee).
     *
     * @param mh the examined method handle
     *
     * @return true if the method handle expects a callee, false otherwise
     */
    protected static boolean needsCallee(final MethodHandle mh) {
        return needsCallee(mh.type());
    }

    static boolean needsCallee(final MethodType type) {
        final int length = type.parameterCount();

        if (length == 0) {
            return false;
        }

        final Class<?> param0 = type.parameterType(0);
        return param0 == ScriptFunction.class || param0 == boolean.class && length > 1 && type.parameterType(1) == ScriptFunction.class;
    }

    /**
     * Check if a javascript function methodhandle is a vararg handle
     *
     * @param mh method handle to check
     *
     * @return true if vararg
     */
    protected static boolean isVarArg(final MethodHandle mh) {
        return isVarArg(mh.type());
    }

    static boolean isVarArg(final MethodType type) {
        return type.parameterType(type.parameterCount() - 1).isArray();
    }

    /**
     * Is this ScriptFunction declared in a dynamic context
     * @return true if in dynamic context, false if not or irrelevant
     */
    public boolean inDynamicContext() {
        return false;
    }

    @SuppressWarnings("unused")
    private static Object[] bindVarArgs(final Object[] array1, final Object[] array2) {
        if (array2 == null) {
            // Must clone it, as we can't allow the receiving method to alter the array
            return array1.clone();
        }

        final int l2 = array2.length;
        if (l2 == 0) {
            return array1.clone();
        }

        final int l1 = array1.length;
        final Object[] concat = new Object[l1 + l2];
        System.arraycopy(array1, 0, concat, 0, l1);
        System.arraycopy(array2, 0, concat, l1, l2);

        return concat;
    }

    private static MethodHandle findOwnMH(final String name, final Class<?> rtype, final Class<?>... types) {
        return MH.findStatic(MethodHandles.lookup(), ScriptFunctionData.class, name, MH.type(rtype, types));
    }

    /**
     * This class is used to hold the generic invoker and generic constructor pair. It is structured in this way since
     * most functions will never use them, so this way ScriptFunctionData only pays storage cost for one null reference
     * to the GenericInvokers object, instead of two null references for the two method handles.
     */
    private static final class GenericInvokers {
        volatile MethodHandle invoker;
        volatile MethodHandle constructor;
    }
}<|MERGE_RESOLUTION|>--- conflicted
+++ resolved
@@ -29,39 +29,34 @@
 import static jdk.nashorn.internal.runtime.ECMAErrors.typeError;
 import static jdk.nashorn.internal.runtime.ScriptRuntime.UNDEFINED;
 
+import java.io.IOException;
+import java.io.ObjectInputStream;
 import java.io.Serializable;
 import java.lang.invoke.MethodHandle;
 import java.lang.invoke.MethodHandles;
 import java.lang.invoke.MethodType;
-<<<<<<< HEAD
 import jdk.nashorn.internal.runtime.linker.LinkerCallSite;
-=======
-import jdk.nashorn.internal.runtime.linker.JavaAdapterFactory;
->>>>>>> e302aeac
+
 
 /**
  * A container for data needed to instantiate a specific {@link ScriptFunction} at runtime.
  * Instances of this class are created during codegen and stored in script classes'
  * constants array to reduce function instantiation overhead during runtime.
  */
-<<<<<<< HEAD
-public abstract class ScriptFunctionData {
+public abstract class ScriptFunctionData implements Serializable {
     static final int MAX_ARITY = LinkerCallSite.ARGLIMIT;
     static {
         // Assert it fits in a byte, as that's what we store it in. It's just a size optimization though, so if needed
         // "byte arity" field can be widened.
         assert MAX_ARITY < 256;
     }
-=======
-public abstract class ScriptFunctionData implements Serializable {
->>>>>>> e302aeac
 
     /** Name of the function or "" for anonymous functions */
     protected final String name;
 
     /** All versions of this function that have been generated to code */
     // TODO: integrate it into ScriptFunctionData; there's not much reason for this to be in its own class.
-    protected final CompiledFunctions code;
+    protected transient CompiledFunctions code;
 
     /** Function flags */
     protected int flags;
@@ -804,4 +799,9 @@
         volatile MethodHandle invoker;
         volatile MethodHandle constructor;
     }
+
+    private void readObject(final ObjectInputStream in) throws IOException, ClassNotFoundException {
+        in.defaultReadObject();
+        code = new CompiledFunctions(name);
+    }
 }