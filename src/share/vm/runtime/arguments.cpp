--- conflicted
+++ resolved
@@ -1127,11 +1127,7 @@
 #endif
 
 intx Arguments::scaled_compile_threshold(intx threshold, double scale) {
-<<<<<<< HEAD
-  if (scale == 1.0 || scale < 0.0) {
-=======
   if (scale == 1.0 || scale <= 0.0) {
->>>>>>> cecca879
     return threshold;
   } else {
     return (intx)(threshold * scale);
@@ -1147,11 +1143,7 @@
 
   // Check value to avoid calculating log2 of 0.
   if (scale == 0.0) {
-<<<<<<< HEAD
-    return 1;
-=======
     return freq_log;
->>>>>>> cecca879
   }
 
   intx scaled_freq = scaled_compile_threshold((intx)1 << freq_log, scale);
@@ -3487,15 +3479,10 @@
     set_mode_flags(_int);
   }
 
-<<<<<<< HEAD
-  if ((TieredCompilation && CompileThresholdScaling == 0)
-      || (!TieredCompilation && scaled_compile_threshold(CompileThreshold) == 0)) {
-=======
   // CompileThresholdScaling == 0.0 is same as -Xint: Disable compilation (enable interpreter-only mode),
   // but like -Xint, leave compilation thresholds unaffected.
   // With tiered compilation disabled, setting CompileThreshold to 0 disables compilation as well.
   if ((CompileThresholdScaling == 0.0) || (!TieredCompilation && CompileThreshold == 0)) {
->>>>>>> cecca879
     set_mode_flags(_int);
   }
 
