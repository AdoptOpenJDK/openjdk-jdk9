/*
 * Copyright 1997-2001 Sun Microsystems, Inc.  All Rights Reserved.
 * DO NOT ALTER OR REMOVE COPYRIGHT NOTICES OR THIS FILE HEADER.
 *
 * This code is free software; you can redistribute it and/or modify it
 * under the terms of the GNU General Public License version 2 only, as
 * published by the Free Software Foundation.
 *
 * This code is distributed in the hope that it will be useful, but WITHOUT
 * ANY WARRANTY; without even the implied warranty of MERCHANTABILITY or
 * FITNESS FOR A PARTICULAR PURPOSE.  See the GNU General Public License
 * version 2 for more details (a copy is included in the LICENSE file that
 * accompanied this code).
 *
 * You should have received a copy of the GNU General Public License version
 * 2 along with this work; if not, write to the Free Software Foundation,
 * Inc., 51 Franklin St, Fifth Floor, Boston, MA 02110-1301 USA.
 *
 * Please contact Sun Microsystems, Inc., 4150 Network Circle, Santa Clara,
 * CA 95054 USA or visit www.sun.com if you need additional information or
 * have any questions.
 *
 */

# include "incls/_precompiled.incl"
# include "incls/_iterator.cpp.incl"

#ifdef ASSERT
bool OopClosure::_must_remember_klasses = false;
#endif

void ObjectToOopClosure::do_object(oop obj) {
  obj->oop_iterate(_cl);
}

void VoidClosure::do_void() {
  ShouldNotCallThis();
}

<<<<<<< HEAD
#ifdef ASSERT
bool OopClosure::must_remember_klasses() {
  return _must_remember_klasses;
}
void OopClosure::set_must_remember_klasses(bool v) {
  _must_remember_klasses = v;
}
#endif
=======
MarkingCodeBlobClosure::MarkScope::MarkScope(bool activate)
  : _active(activate)
{
  if (_active)  nmethod::oops_do_marking_prologue();
}

MarkingCodeBlobClosure::MarkScope::~MarkScope() {
  if (_active)  nmethod::oops_do_marking_epilogue();
}

void MarkingCodeBlobClosure::do_code_blob(CodeBlob* cb) {
  if (!cb->is_nmethod())  return;
  nmethod* nm = (nmethod*) cb;
  if (!nm->test_set_oops_do_mark()) {
    NOT_PRODUCT(if (TraceScavenge)  nm->print_on(tty, "oops_do, 1st visit\n"));
    do_newly_marked_nmethod(nm);
  } else {
    NOT_PRODUCT(if (TraceScavenge)  nm->print_on(tty, "oops_do, skipped on 2nd visit\n"));
  }
}

void CodeBlobToOopClosure::do_newly_marked_nmethod(CodeBlob* cb) {
  cb->oops_do(_cl);
}

void CodeBlobToOopClosure::do_code_blob(CodeBlob* cb) {
  if (!_do_marking) {
    NOT_PRODUCT(if (TraceScavenge && Verbose && cb->is_nmethod())  ((nmethod*)cb)->print_on(tty, "oops_do, unmarked visit\n"));
    // This assert won't work, since there are lots of mini-passes
    // (mostly in debug mode) that co-exist with marking phases.
    //assert(!(cb->is_nmethod() && ((nmethod*)cb)->test_oops_do_mark()), "found marked nmethod during mark-free phase");
    cb->oops_do(_cl);
  } else {
    MarkingCodeBlobClosure::do_code_blob(cb);
  }
}

>>>>>>> ca953572
<|MERGE_RESOLUTION|>--- conflicted
+++ resolved
@@ -37,7 +37,6 @@
   ShouldNotCallThis();
 }
 
-<<<<<<< HEAD
 #ifdef ASSERT
 bool OopClosure::must_remember_klasses() {
   return _must_remember_klasses;
@@ -46,7 +45,8 @@
   _must_remember_klasses = v;
 }
 #endif
-=======
+
+
 MarkingCodeBlobClosure::MarkScope::MarkScope(bool activate)
   : _active(activate)
 {
@@ -84,4 +84,3 @@
   }
 }
 
->>>>>>> ca953572
